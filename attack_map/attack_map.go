--- conflicted
+++ resolved
@@ -42,7 +42,6 @@
 	ipCounts    = map[string]int{}             // Map to store request counts for each IP
 )
 
-<<<<<<< HEAD
 func loadConfig(configFile string) (*Config, error) {
 	file, err := os.Open(configFile)
 	if err != nil {
@@ -61,10 +60,7 @@
 
 // fetchGeoData loads the geolocation data for a specific IP from the external API
 func fetchGeoData(apiURL string, ip string) (string, error) { // Return the country name as a string
-=======
-// fetchGeoData loads the geolocation data for a specific IP from the external API
-func fetchGeoData(apiURL string, ip string) error {
->>>>>>> 4d14bf16
+
 	resp, err := http.Get(apiURL)
 	if err != nil {
 		return "", fmt.Errorf("error fetching geo data: %w", err)
@@ -91,16 +87,12 @@
 	// Set the IP for the response
 	apiResponse.IP = ip
 
-<<<<<<< HEAD
 	threatLevelThreshold := config.ThreatLevelThreshold
 
-=======
->>>>>>> 4d14bf16
 	// Calculate threat level
 	failedAttempts := ipCounts[ip] // Use the request count as a proxy for failed login attempts
 	threatLevel := calculateThreatLevel(ip, apiResponse.Country, failedAttempts)
 	apiResponse.ThreatLevel = threatLevel
-<<<<<<< HEAD
 	if threatLevel > threatLevelThreshold {
 		subject := fmt.Sprintf("High Threat Alert: %d (%s, %s)", threatLevel, ip, apiResponse.Country)
 		body := fmt.Sprintf("A threat with threat level %d has been detected. This exceeds the maximum allowed threat level of %d. Action is recommended. Threat is coming from IP: %s, with geolocation: %s. This threat has made %d requests ", threatLevel, config.ThreatLevelThreshold, ip, apiResponse.Country, apiResponse.RequestCount)
@@ -109,8 +101,6 @@
 			return "", fmt.Errorf("Error sending email: %v", err)
 		}
 	}
-=======
->>>>>>> 4d14bf16
 
 	// Append the single response to ipData
 	ipData = append(ipData, apiResponse)
@@ -199,11 +189,6 @@
 	return threatLevel
 }
 
-<<<<<<< HEAD
-// Fixing getIPReputation to handle potential error return
-=======
-// getIPReputation simulates fetching IP reputation
->>>>>>> 4d14bf16
 func getIPReputation(ip string) int {
 	// Your AbuseIPDB API key
 	data, err := os.ReadFile("key.txt")
@@ -374,7 +359,6 @@
 	json.NewEncoder(w).Encode(countryData)
 }
 
-<<<<<<< HEAD
 func sendEmail(subject, body string) error {
 	// Load configuration
 	config, err := loadConfig("config.json")
@@ -480,8 +464,6 @@
 	}
 }
 
-=======
->>>>>>> 4d14bf16
 func main() {
 	// Serve API endpoints
 	http.HandleFunc("/points", pointsHandler)
